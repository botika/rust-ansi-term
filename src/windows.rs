/// Enables ANSI code support on Windows 10.
///
/// This uses Windows API calls to alter the properties of the console that
/// the program is running in.
///
/// https://msdn.microsoft.com/en-us/library/windows/desktop/mt638032(v=vs.85).aspx
///
/// Returns a `Result` with the Windows error code if unsuccessful.
#[cfg(windows)]
<<<<<<< HEAD
pub fn enable_ansi_support() -> Result<(), u64> {

    #[link(name = "kernel32")]
    extern {
        fn GetStdHandle(hConsoleHandle: u64) -> *const i32;
        fn GetConsoleMode(hConsoleHandle: *const i32, lpMode: *mut u32) -> bool;
        fn SetConsoleMode(hConsoleHandle: *const i32, lpMode: u32) -> bool;
        fn GetLastError() -> u64;
    }

    const STD_OUT_HANDLE: u64 = -11i32 as u64;
    const ENABLE_VIRTUAL_TERMINAL_PROCESSING: u32 = 0x0004;
=======
pub fn enable_ansi_support() -> Result<(), u32> {
    use winapi::um::processenv::GetStdHandle;
    use winapi::um::errhandlingapi::GetLastError;
    use winapi::um::consoleapi::SetConsoleMode;

    unsafe {
        const STD_OUT_HANDLE: u32 = -11i32 as u32;
        const ENABLE_ANSI_CODES: u32 = 7;
>>>>>>> 3b38bbae

    unsafe {
        // https://docs.microsoft.com/en-us/windows/console/getstdhandle
        let std_out_handle = GetStdHandle(STD_OUT_HANDLE);
        let error_code = GetLastError();
        if error_code != 0 { return Err(error_code); }
        
        // https://docs.microsoft.com/en-us/windows/console/getconsolemode
        let mut console_mode: u32 = 0;
        GetConsoleMode(std_out_handle, &mut console_mode);
        let error_code = GetLastError();
        if error_code != 0 { return Err(error_code); }

        // VT processing not already enabled?
        if console_mode & ENABLE_VIRTUAL_TERMINAL_PROCESSING == 0 {
            // https://docs.microsoft.com/en-us/windows/console/setconsolemode
            SetConsoleMode(std_out_handle, console_mode | ENABLE_VIRTUAL_TERMINAL_PROCESSING);
            let error_code = GetLastError();
            if error_code != 0 { return Err(error_code); }
        }
    }

    return Ok(());
}<|MERGE_RESOLUTION|>--- conflicted
+++ resolved
@@ -7,29 +7,13 @@
 ///
 /// Returns a `Result` with the Windows error code if unsuccessful.
 #[cfg(windows)]
-<<<<<<< HEAD
-pub fn enable_ansi_support() -> Result<(), u64> {
-
-    #[link(name = "kernel32")]
-    extern {
-        fn GetStdHandle(hConsoleHandle: u64) -> *const i32;
-        fn GetConsoleMode(hConsoleHandle: *const i32, lpMode: *mut u32) -> bool;
-        fn SetConsoleMode(hConsoleHandle: *const i32, lpMode: u32) -> bool;
-        fn GetLastError() -> u64;
-    }
-
-    const STD_OUT_HANDLE: u64 = -11i32 as u64;
-    const ENABLE_VIRTUAL_TERMINAL_PROCESSING: u32 = 0x0004;
-=======
 pub fn enable_ansi_support() -> Result<(), u32> {
     use winapi::um::processenv::GetStdHandle;
     use winapi::um::errhandlingapi::GetLastError;
-    use winapi::um::consoleapi::SetConsoleMode;
+    use winapi::um::consoleapi::{GetConsoleMode, SetConsoleMode};
 
-    unsafe {
-        const STD_OUT_HANDLE: u32 = -11i32 as u32;
-        const ENABLE_ANSI_CODES: u32 = 7;
->>>>>>> 3b38bbae
+    const STD_OUT_HANDLE: u32 = -11i32 as u32;
+    const ENABLE_VIRTUAL_TERMINAL_PROCESSING: u32 = 0x0004;
 
     unsafe {
         // https://docs.microsoft.com/en-us/windows/console/getstdhandle
